--- conflicted
+++ resolved
@@ -20,15 +20,13 @@
 
 * Added virtual slider for NumericWidgets, engaged using LeftClick + Control or ShiftControl (#79).
 
-<<<<<<< HEAD
 * Fixed dirty propagation for Light nodes.
 
 * Added first implementation of interactive rerendering in the InteractiveRenderManRender node. (#141)
-=======
+
 * Deleting nodes attempts to rebuild the network to act as if the deleted nodes had been disabled (#95).
 
 * Viewports can be panned/tracked using middle mouse with no modifier key (#28).
->>>>>>> b8448923
 
 0.58.0
 ======
