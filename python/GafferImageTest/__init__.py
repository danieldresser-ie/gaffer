##########################################################################
#  
#  Copyright (c) 2012, John Haddon. All rights reserved.
#  Copyright (c) 2013, Image Engine Design Inc. All rights reserved.
#  
#  Redistribution and use in source and binary forms, with or without
#  modification, are permitted provided that the following conditions are
#  met:
#  
#      * Redistributions of source code must retain the above
#        copyright notice, this list of conditions and the following
#        disclaimer.
#  
#      * Redistributions in binary form must reproduce the above
#        copyright notice, this list of conditions and the following
#        disclaimer in the documentation and/or other materials provided with
#        the distribution.
#  
#      * Neither the name of John Haddon nor the names of
#        any other contributors to this software may be used to endorse or
#        promote products derived from this software without specific prior
#        written permission.
#  
#  THIS SOFTWARE IS PROVIDED BY THE COPYRIGHT HOLDERS AND CONTRIBUTORS "AS
#  IS" AND ANY EXPRESS OR IMPLIED WARRANTIES, INCLUDING, BUT NOT LIMITED TO,
#  THE IMPLIED WARRANTIES OF MERCHANTABILITY AND FITNESS FOR A PARTICULAR
#  PURPOSE ARE DISCLAIMED. IN NO EVENT SHALL THE COPYRIGHT OWNER OR
#  CONTRIBUTORS BE LIABLE FOR ANY DIRECT, INDIRECT, INCIDENTAL, SPECIAL,
#  EXEMPLARY, OR CONSEQUENTIAL DAMAGES (INCLUDING, BUT NOT LIMITED TO,
#  PROCUREMENT OF SUBSTITUTE GOODS OR SERVICES; LOSS OF USE, DATA, OR
#  PROFITS; OR BUSINESS INTERRUPTION) HOWEVER CAUSED AND ON ANY THEORY OF
#  LIABILITY, WHETHER IN CONTRACT, STRICT LIABILITY, OR TORT (INCLUDING
#  NEGLIGENCE OR OTHERWISE) ARISING IN ANY WAY OUT OF THE USE OF THIS
#  SOFTWARE, EVEN IF ADVISED OF THE POSSIBILITY OF SUCH DAMAGE.
#  
##########################################################################

from ImagePlugTest import ImagePlugTest
from ImageReaderTest import ImageReaderTest
from OpenColorIOTest import OpenColorIOTest
from ObjectToImageTest import ObjectToImageTest
from FormatTest import FormatTest
from FormatPlugTest import FormatPlugTest
from MergeTest import MergeTest
from GradeTest import GradeTest
from ConstantTest import ConstantTest
from SelectTest import SelectTest
from ImageWriterTest import ImageWriterTest
from ChannelMaskPlugTest import ChannelMaskPlugTest
from SamplerTest import SamplerTest
from ReformatTest import ReformatTest
<<<<<<< HEAD
from FilterTest import FilterTest
=======
from DisplayTest import DisplayTest
>>>>>>> 2f3d2ad0

if __name__ == "__main__":
	import unittest
	unittest.main()<|MERGE_RESOLUTION|>--- conflicted
+++ resolved
@@ -49,11 +49,8 @@
 from ChannelMaskPlugTest import ChannelMaskPlugTest
 from SamplerTest import SamplerTest
 from ReformatTest import ReformatTest
-<<<<<<< HEAD
 from FilterTest import FilterTest
-=======
 from DisplayTest import DisplayTest
->>>>>>> 2f3d2ad0
 
 if __name__ == "__main__":
 	import unittest
