--- conflicted
+++ resolved
@@ -83,15 +83,18 @@
 		# finish our update
 		if self.__plug is not None :		
 			self.__pathListing.setPath( GafferScene.ScenePath( self.__plug, self.getContext(), "/" ) )
+			self.__transferExpansionFromContext()
+			self.__transferSelectionFromContext()
 		else :
 			self.__pathListing.setPath( Gaffer.DictPath( {}, "/" ) )
 		
 	def _updateFromContext( self, modifiedItems ) :
 	
-<<<<<<< HEAD
-		# the ScenePath will trigger an update anyway
-		pass
-
+		if "ui:scene:selectedPaths" in modifiedItems :
+			self.__transferSelectionFromContext()
+		elif "ui:scene:expandedPaths" in modifiedItems :
+			self.__transferExpansionFromContext()
+			
 	def _titleFormat( self ) :
 	
 		return GafferUI.NodeSetEditor._titleFormat(
@@ -101,14 +104,6 @@
 			_ellipsis = False
 		)
 		
-=======
-		if "ui:scene:selectedPaths" in modifiedItems :
-			p = self.__pathListing.getPath()
-			selection = [ p.copy().setFromString( s ) for s in self.getContext()["ui:scene:selectedPaths"] ]
-			with Gaffer.BlockedConnection( self.__selectionChangedConnection ) :
-				self.__pathListing.setSelectedPaths( selection, scrollToFirst=False, expandNonLeaf=False )
-			
->>>>>>> c0581a93
 	def __expansionChanged( self, pathListing ) :
 	
 		assert( pathListing is self.__pathListing )
@@ -118,7 +113,6 @@
 		pathMatcherData = GafferScene.PathMatcherData()
 		pathMatcherData.value.init( paths )
 		with Gaffer.BlockedConnection( self._contextChangedConnection() ) :
-			print "SCENE EDITOR SETTING EXPANSION"
 			self.getContext().set( "ui:scene:expandedPaths", pathMatcherData )
 	
 	def __selectionChanged( self, pathListing ) :
@@ -129,5 +123,28 @@
 		paths = IECore.StringVectorData( [ str( path ) for path in paths ] )
 		with Gaffer.BlockedConnection( self._contextChangedConnection() ) :
 			self.getContext().set( "ui:scene:selectedPaths", paths )
+	
+	def __transferExpansionFromContext( self ) :
+	
+		p = self.__pathListing.getPath()
+		expandedPaths = [ p.copy().setFromString( s ) for s in self.getContext()["ui:scene:expandedPaths"].value.paths() ]
+		with Gaffer.BlockedConnection( self.__expansionChangedConnection ) :
+			self.__pathListing.setExpandedPaths( expandedPaths )
+	
+	def __transferSelectionFromContext( self ) :
+	
+		selection = self.getContext()["ui:scene:selectedPaths"]
+		with Gaffer.BlockedConnection( self.__selectionChangedConnection ) :
+			## \todo Qt is dog slow with large non-contiguous selections,
+			# so we're only mirroring single selections currently. Rewrite
+			# PathListingWidget so it manages selection itself using a PathMatcher
+			# and we can refer to the same data structure everywhere, and reenable
+			# mirroring of multi-selection.
+			if len( selection ) == 1 :
+				p = self.__pathListing.getPath()
+				selection = [ p.copy().setFromString( s ) for s in selection ]
+				self.__pathListing.setSelectedPaths( selection, scrollToFirst=True, expandNonLeaf=False )
+			else :
+				self.__pathListing.setSelectedPaths( [] )
 		
 GafferUI.EditorWidget.registerType( "SceneEditor", SceneEditor )