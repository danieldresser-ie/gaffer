##########################################################################
#  
#  Copyright (c) 2011-2012, John Haddon. All rights reserved.
#  Copyright (c) 2011-2012, Image Engine Design Inc. All rights reserved.
#  
#  Redistribution and use in source and binary forms, with or without
#  modification, are permitted provided that the following conditions are
#  met:
#  
#      * Redistributions of source code must retain the above
#        copyright notice, this list of conditions and the following
#        disclaimer.
#  
#      * Redistributions in binary form must reproduce the above
#        copyright notice, this list of conditions and the following
#        disclaimer in the documentation and/or other materials provided with
#        the distribution.
#  
#      * Neither the name of John Haddon nor the names of
#        any other contributors to this software may be used to endorse or
#        promote products derived from this software without specific prior
#        written permission.
#  
#  THIS SOFTWARE IS PROVIDED BY THE COPYRIGHT HOLDERS AND CONTRIBUTORS "AS
#  IS" AND ANY EXPRESS OR IMPLIED WARRANTIES, INCLUDING, BUT NOT LIMITED TO,
#  THE IMPLIED WARRANTIES OF MERCHANTABILITY AND FITNESS FOR A PARTICULAR
#  PURPOSE ARE DISCLAIMED. IN NO EVENT SHALL THE COPYRIGHT OWNER OR
#  CONTRIBUTORS BE LIABLE FOR ANY DIRECT, INDIRECT, INCIDENTAL, SPECIAL,
#  EXEMPLARY, OR CONSEQUENTIAL DAMAGES (INCLUDING, BUT NOT LIMITED TO,
#  PROCUREMENT OF SUBSTITUTE GOODS OR SERVICES; LOSS OF USE, DATA, OR
#  PROFITS; OR BUSINESS INTERRUPTION) HOWEVER CAUSED AND ON ANY THEORY OF
#  LIABILITY, WHETHER IN CONTRACT, STRICT LIABILITY, OR TORT (INCLUDING
#  NEGLIGENCE OR OTHERWISE) ARISING IN ANY WAY OUT OF THE USE OF THIS
#  SOFTWARE, EVEN IF ADVISED OF THE POSSIBILITY OF SUCH DAMAGE.
#  
##########################################################################

import unittest
import sys
import weakref
import gc

import IECore

import Gaffer
import GafferTest

class ScriptNodeTest( unittest.TestCase ) :

	def setUp( self ) :
	
		ScriptNodeTest.lastNode = None
		ScriptNodeTest.lastScript = None
		ScriptNodeTest.lastResult = None

	def test( self ) :
	
		s = Gaffer.ScriptNode()
		self.assertEqual( s.getName(), "ScriptNode" )
		
		self.assertEqual( s["fileName"].typeName(), "StringPlug" )
		
	def testExecution( self ) :
	
		s = Gaffer.ScriptNode()
				
		def f( n, s ) :
			ScriptNodeTest.lastNode = n
			ScriptNodeTest.lastScript = s
			
		c = s.scriptExecutedSignal().connect( f )

		s.execute( "addChild( Gaffer.Node( 'child' ) )" )
		self.assertEqual( ScriptNodeTest.lastNode, s )
		self.assertEqual( ScriptNodeTest.lastScript, "addChild( Gaffer.Node( 'child' ) )" )
				
		self.assert_( s["child"].typeName(), "Node" )
		
	def testEvaluation( self ) :
	
		s = Gaffer.ScriptNode()
		
		def f( n, s, r ) :
			ScriptNodeTest.lastNode = n
			ScriptNodeTest.lastScript = s
			ScriptNodeTest.lastResult = r
			
		c = s.scriptEvaluatedSignal().connect( f )

		n = s.evaluate( "10 * 10" )
		self.assertEqual( n, 100 )
		self.assertEqual( ScriptNodeTest.lastNode, s )
		self.assertEqual( ScriptNodeTest.lastScript, "10 * 10" )
		self.assertEqual( ScriptNodeTest.lastResult, 100 )
				
		p = s.evaluate( "Gaffer.IntPlug()" )
		self.assertEqual( p.typeName(), "IntPlug" )
		self.assertEqual( ScriptNodeTest.lastNode, s )
		self.assertEqual( ScriptNodeTest.lastScript, "Gaffer.IntPlug()" )
		self.assert_( p.isSame( ScriptNodeTest.lastResult ) )
		del p
		del ScriptNodeTest.lastResult
		
	def testSelection( self ) :
	
		s = Gaffer.ScriptNode()
		self.assert_( isinstance( s.selection(), Gaffer.Set ) )
		
		n = Gaffer.Node()
		
		self.assertRaises( Exception, s.selection().add, n )
		
		s.addChild( n )
		
		s.selection().add( n )
		
		self.failUnless( n in s.selection() )
		
		s.removeChild( n )
		
		self.failIf( n in s.selection() )
		
	def testSerialisation( self ) :
	
		s = Gaffer.ScriptNode()
		
		s["a1"] = GafferTest.AddNode( inputs = { "op1" : 5, "op2" : 6 } )
		s["a2"] = GafferTest.AddNode( inputs = { "op1" : s["a1"]["sum"], "op2" : 10 } )
		
		s2 = Gaffer.ScriptNode()
		se = s.serialise()
				
		s2.execute( se )

		self.assert_( s2["a2"]["op1"].getInput().isSame( s2["a1"]["sum"] ) )
	
	def testDynamicPlugSerialisation( self ) :
	
		s1 = Gaffer.ScriptNode()
		
		s1["n1"] = GafferTest.AddNode()
		s1["n2"] = GafferTest.AddNode()
		s1["n1"]["dynamicPlug"] = Gaffer.IntPlug( flags = Gaffer.Plug.Flags.Default | Gaffer.Plug.Flags.Dynamic )
		s1["n1"]["dynamicPlug"].setInput( s1["n2"]["sum"] )
		s1["n1"]["dynamicPlug2"] = Gaffer.IntPlug( flags = Gaffer.Plug.Flags.Default | Gaffer.Plug.Flags.Dynamic )
		s1["n1"]["dynamicPlug2"].setValue( 100 )
		s1["n1"]["dynamicStringPlug"] = Gaffer.StringPlug( flags = Gaffer.Plug.Flags.Default | Gaffer.Plug.Flags.Dynamic, value="hiThere" )
		s1["n1"]["dynamicOutPlug"] = Gaffer.IntPlug( flags = Gaffer.Plug.Flags.Default | Gaffer.Plug.Flags.Dynamic, direction=Gaffer.Plug.Direction.Out )
		s1["n1"]["dynamicColorOutPlug"] = Gaffer.Color3fPlug( flags = Gaffer.Plug.Flags.Default | Gaffer.Plug.Flags.Dynamic, direction=Gaffer.Plug.Direction.Out )
				
		s2 = Gaffer.ScriptNode()
		s2.execute( s1.serialise() )
		
		self.assert_( s2["n1"]["dynamicPlug"].getInput().isSame( s2["n2"]["sum"] ) )
		self.assertEqual( s2["n1"]["dynamicPlug2"].getValue(), 100 )
		self.assertEqual( s2["n1"]["dynamicStringPlug"].getValue(), "hiThere" )
		self.failUnless( isinstance( s2["n1"]["dynamicOutPlug"], Gaffer.IntPlug ) )
		self.failUnless( isinstance( s2["n1"]["dynamicColorOutPlug"], Gaffer.Color3fPlug ) )
		
	def testLifetime( self ) :
	
		s = Gaffer.ScriptNode()
		w = weakref.ref( s )
		del s
		IECore.RefCounted.collectGarbage()
	
		self.assertEqual( w(), None )
	
	def testSaveAndLoad( self ) :
	
		s = Gaffer.ScriptNode()
		
		s["a1"] = GafferTest.AddNode( inputs = { "op1" : 5, "op2" : 6 } )
		s["a2"] = GafferTest.AddNode( inputs = { "op1" : s["a1"]["sum"], "op2" : 10 } )
		
		s["fileName"].setValue( "/tmp/test.gfr" )
		s.save()
		
		s2 = Gaffer.ScriptNode()
		s2["fileName"].setValue( "/tmp/test.gfr" )
		s2.load()
		
		self.assert_( s2["a2"]["op1"].getInput().isSame( s2["a1"]["sum"] ) )

	def testLoadClearsFirst( self ) :
	
		s = Gaffer.ScriptNode()
		s["a1"] = GafferTest.AddNode()
		
		s["fileName"].setValue( "/tmp/test.gfr" )
		s.save()
		
		s.load()
		self.failIf( "a2" in s )
		
	def testSaveFailureHandling( self ) :
	
		s = Gaffer.ScriptNode()
		s["a1"] = GafferTest.AddNode( inputs = { "op1" : 5, "op2" : 6 } )

		s["fileName"].setValue( "/this/directory/doesnt/exist" )
		self.assertRaises( Exception, s.save )
		
	def testLoadFailureHandling( self ) :
	
		s = Gaffer.ScriptNode()
		s["a1"] = GafferTest.AddNode( inputs = { "op1" : 5, "op2" : 6 } )

		s["fileName"].setValue( "/this/file/doesnt/exist" )
		self.assertRaises( Exception, s.load )
		
	def testCopyPaste( self ) :
	
		app = Gaffer.ApplicationRoot()
		
		s1 = Gaffer.ScriptNode()
		s2 = Gaffer.ScriptNode()
		
		app["scripts"]["s1"] = s1
		app["scripts"]["s2"] = s2		
		
		n1 = GafferTest.AddNode()
		s1["n1"] = n1
		
		s1.copy()
		
		s2.paste()
		
		self.assert_( s1["n1"].isInstanceOf( GafferTest.AddNode.staticTypeId() ) )
		self.assert_( s2["n1"].isInstanceOf( GafferTest.AddNode.staticTypeId() ) )

	def testSerialisationWithKeywords( self ) :
			
		s = Gaffer.ScriptNode()
		s["n1"] = GafferTest.KeywordPlugNode()
		
		se = s.serialise()
		s2 = Gaffer.ScriptNode()
		s2.execute( se )
	
	def testSerialisationWithNodeKeywords( self ) :
	
		s = Gaffer.ScriptNode()
		s["in"] = Gaffer.Node()
		
		se = s.serialise()
		
		s2 = Gaffer.ScriptNode()
		s2.execute( se )
		
		self.assertEqual( s2["in"].typeName(), "Node" )
	
	# Executing the result of serialise() shouldn't leave behind any residue.
	def testSerialisationPollution( self ) :
	
		s = Gaffer.ScriptNode()
		s["n"] = GafferTest.AddNode()
		s["n2"] = GafferTest.AddNode()
		s["n"]["op1"].setInput( s["n2"]["sum"] )
		
		s.execute( "import Gaffer" ) # we don't want to complain that this would be added by the serialisation and execution
		s.execute( "import GafferTest" ) # same here as our test module contains the AddNode
		
		se = s.serialise()
				
		l = s.evaluate( "set( locals().keys() )" )
		g = s.evaluate( "set( globals().keys() )" )

		s.execute( se )

		self.failUnless( s.evaluate( "set( locals().keys() )" )==l )
		self.failUnless( s.evaluate( "set( globals().keys() )" )==g )

	def testDeriveAndOverrideAcceptsChild( self ) :
	
		class MyScriptNode( Gaffer.ScriptNode ) :
		
			def __init__( self, name ) :
			
				Gaffer.ScriptNode.__init__( self, name )
				
			def acceptsChild( self, child ) :
			
				return isinstance( child, GafferTest.AddNode )
				
		n = MyScriptNode( "s" )
		
		c1 = GafferTest.AddNode()
		c2 = Gaffer.Node()
		
		n.addChild( c1 )
		self.failUnless( c1.parent() is n )
	
		self.assertRaises( RuntimeError, n.addChild, c2 )
		self.failUnless( c2.parent() is None )
	
	def testExecutionExceptions( self ) :
	
		n = Gaffer.ScriptNode()
		
		self.assertRaises( ValueError, n.execute, "raise ValueError" )

		self.assertRaises( KeyError, n.evaluate, "{}['a']" )
		
	def testVariableScope( self ) :
	
		# if a variable gets made in one execution, then it should be available in the next
	
		n = Gaffer.ScriptNode()
		
		n.execute( "a = 10" )
		
		self.assertEqual( n.evaluate( "a" ), 10 )
	
	def testClassScope( self ) :
	
		# this works in a normal python console, so it damn well better work
		# in a script editor.
		
		s = """
class A() :

	def __init__( self ) :

		print A

a = A()"""

		n = Gaffer.ScriptNode()
		n.execute( s )
	
	def testDeselectionOnDelete( self ) :
	
		s = Gaffer.ScriptNode()
		
		n1 = GafferTest.AddNode()
		n2 = GafferTest.AddNode()
		
		s["n1"] = n1
		s["n2"] = n2
		
		s.selection().add( n1 )
		self.failUnless( n1 in s.selection() )
		
		del s["n1"]
		
		self.failUnless( n1 not in s.selection() )
<<<<<<< HEAD
=======
		
	def testContext( self ) :
	
		s = Gaffer.ScriptNode()
		
		c = s.context()
		c.setFrame( 10.0 )
		
		self.assertEqual( s.context().getFrame(), 10.0 )
		self.failUnless( s.context().isSame( c ) )
		
	def testFrameRange( self ) :
	
		s = Gaffer.ScriptNode()
		
		self.failUnless( isinstance( s["frameRange"]["start"], Gaffer.IntPlug ) )
		self.failUnless( isinstance( s["frameRange"]["end"], Gaffer.IntPlug ) )
		
		self.assertEqual( s["frameRange"]["start"].getValue(), 1 )
		self.assertEqual( s["frameRange"]["end"].getValue(), 100 )
		
		s["frameRange"]["start"].setValue( 110 )
		self.assertEqual( s["frameRange"]["start"].getValue(), 110 )
		self.assertEqual( s["frameRange"]["end"].getValue(), 110 )
		
		s["frameRange"]["end"].setValue( 200 )
		self.assertEqual( s["frameRange"]["start"].getValue(), 110 )
		self.assertEqual( s["frameRange"]["end"].getValue(), 200 )
		
		s["frameRange"]["end"].setValue( 100 )
		self.assertEqual( s["frameRange"]["start"].getValue(), 100 )
		self.assertEqual( s["frameRange"]["end"].getValue(), 100 )
	
	def testFrameRangeLoadAndSave( self ) :
	
		s = Gaffer.ScriptNode()
		
		s["frameRange"]["start"].setValue( 110 )		
		s["frameRange"]["end"].setValue( 200 )
		self.assertEqual( s["frameRange"]["start"].getValue(), 110 )
		self.assertEqual( s["frameRange"]["end"].getValue(), 200 )
		
		s["fileName"].setValue( "/tmp/test.gfr" )
		s.save()
		
		s2 = Gaffer.ScriptNode()
		s2["fileName"].setValue( "/tmp/test.gfr" )
		s2.load()

		self.assertEqual( s2["frameRange"]["start"].getValue(), 110 )
		self.assertEqual( s2["frameRange"]["end"].getValue(), 200 )
>>>>>>> 2c77bc97
	
	def testApplicationRoot( self ) :
	
		s = Gaffer.ScriptNode()
		self.failUnless( s.applicationRoot() is None )
	
		a = Gaffer.ApplicationRoot()
		a["scripts"]["one"] = s
		
		self.failUnless( s.applicationRoot().isSame( a ) )
			
	def testLifeTimeAfterExecution( self ) :
	
		a = Gaffer.ApplicationRoot()
		a["scripts"]["s"] = Gaffer.ScriptNode()
		
		# because the script editor allows execution of arbitrary code,
		# there's nothing stopping a user from making variables that refer
		# to the ScriptNode itself, causing circular references.
		a["scripts"]["s"].execute( "addChild( Gaffer.Node( \"a\" ) )" )
		a["scripts"]["s"].execute( "circularRef = getChild( \"a\" ).parent()" )
		
		w = weakref.ref( a["scripts"]["s"] )
		
		# we use the removal of the script from its parent to trigger a cleanup
		# of the execution context, allowing the ScriptNode to die. it's still
		# possible to create circular references that never die if the ScriptNode
		# never has a parent, but that is unlikely to be the case in the real world.
		## \todo Should it instead be the ScriptEditor that owns the execution
		# context perhaps? Then this wouldn't be an issue.
		del a["scripts"]["s"]
		IECore.RefCounted.collectGarbage()
	
		self.assertEqual( w(), None )
	
if __name__ == "__main__":
	unittest.main()
	<|MERGE_RESOLUTION|>--- conflicted
+++ resolved
@@ -345,8 +345,6 @@
 		del s["n1"]
 		
 		self.failUnless( n1 not in s.selection() )
-<<<<<<< HEAD
-=======
 		
 	def testContext( self ) :
 	
@@ -398,7 +396,6 @@
 
 		self.assertEqual( s2["frameRange"]["start"].getValue(), 110 )
 		self.assertEqual( s2["frameRange"]["end"].getValue(), 200 )
->>>>>>> 2c77bc97
 	
 	def testApplicationRoot( self ) :
 	
