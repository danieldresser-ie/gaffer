--- conflicted
+++ resolved
@@ -49,9 +49,6 @@
 from WriteNode import WriteNode
 from SphereNode import SphereNode
 from GroupNode import GroupNode
-<<<<<<< HEAD
 from Context import Context
-=======
 from CompoundPathFilter import CompoundPathFilter
-from InfoPathFilter import InfoPathFilter
->>>>>>> 5fe148be
+from InfoPathFilter import InfoPathFilter