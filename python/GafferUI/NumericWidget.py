##########################################################################
#
#  Copyright (c) 2011, John Haddon. All rights reserved.
#  Copyright (c) 2011-2013, Image Engine Design Inc. All rights reserved.
#
#  Redistribution and use in source and binary forms, with or without
#  modification, are permitted provided that the following conditions are
#  met:
#
#      * Redistributions of source code must retain the above
#        copyright notice, this list of conditions and the following
#        disclaimer.
#
#      * Redistributions in binary form must reproduce the above
#        copyright notice, this list of conditions and the following
#        disclaimer in the documentation and/or other materials provided with
#        the distribution.
#
#      * Neither the name of John Haddon nor the names of
#        any other contributors to this software may be used to endorse or
#        promote products derived from this software without specific prior
#        written permission.
#
#  THIS SOFTWARE IS PROVIDED BY THE COPYRIGHT HOLDERS AND CONTRIBUTORS "AS
#  IS" AND ANY EXPRESS OR IMPLIED WARRANTIES, INCLUDING, BUT NOT LIMITED TO,
#  THE IMPLIED WARRANTIES OF MERCHANTABILITY AND FITNESS FOR A PARTICULAR
#  PURPOSE ARE DISCLAIMED. IN NO EVENT SHALL THE COPYRIGHT OWNER OR
#  CONTRIBUTORS BE LIABLE FOR ANY DIRECT, INDIRECT, INCIDENTAL, SPECIAL,
#  EXEMPLARY, OR CONSEQUENTIAL DAMAGES (INCLUDING, BUT NOT LIMITED TO,
#  PROCUREMENT OF SUBSTITUTE GOODS OR SERVICES; LOSS OF USE, DATA, OR
#  PROFITS; OR BUSINESS INTERRUPTION) HOWEVER CAUSED AND ON ANY THEORY OF
#  LIABILITY, WHETHER IN CONTRACT, STRICT LIABILITY, OR TORT (INCLUDING
#  NEGLIGENCE OR OTHERWISE) ARISING IN ANY WAY OUT OF THE USE OF THIS
#  SOFTWARE, EVEN IF ADVISED OF THE POSSIBILITY OF SUCH DAMAGE.
#
##########################################################################

import enum
import math
import re
import operator

import IECore

import Gaffer
import GafferUI

from Qt import QtGui

## \todo Fix bug when pressing up arrow with cursor to left of minus sign
class NumericWidget( GafferUI.TextWidget ) :

	ValueChangedReason = enum.Enum( "ValueChangedReason", [ "Invalid", "SetValue", "DragBegin", "DragMove", "DragEnd", "Increment", "Edit", "InvalidEdit" ] )

	def __init__( self, value, **kw ) :

		GafferUI.TextWidget.__init__( self, "", **kw )

		self.__dragValue = None
		self.__dragStart = None

<<<<<<< HEAD
		self.keyPressSignal().connect( Gaffer.WeakMethod( self.__keyPress ) )
		self.buttonPressSignal().connect( Gaffer.WeakMethod( self.__buttonPress ) )
		self.dragBeginSignal().connect( Gaffer.WeakMethod( self.__dragBegin ) )
		self.dragEnterSignal().connect( Gaffer.WeakMethod( self.__dragEnter ) )
		self.dragMoveSignal().connect( Gaffer.WeakMethod( self.__dragMove ) )
		self.dragEndSignal().connect( Gaffer.WeakMethod( self.__dragEnd ) )
		self.editingFinishedSignal().connect( Gaffer.WeakMethod( self.__editingFinished ) )
=======
		self.keyPressSignal().connect( Gaffer.WeakMethod( self.__keyPress ), scoped = False )
		self.wheelSignal().connect( Gaffer.WeakMethod( self.__wheel ), scoped = False )
		self.buttonPressSignal().connect( Gaffer.WeakMethod( self.__buttonPress ), scoped = False )
		self.dragBeginSignal().connect( Gaffer.WeakMethod( self.__dragBegin ), scoped = False )
		self.dragEnterSignal().connect( Gaffer.WeakMethod( self.__dragEnter ), scoped = False )
		self.dragMoveSignal().connect( Gaffer.WeakMethod( self.__dragMove ), scoped = False )
		self.dragEndSignal().connect( Gaffer.WeakMethod( self.__dragEnd ), scoped = False )
		self.editingFinishedSignal().connect( Gaffer.WeakMethod( self.__editingFinished ), scoped = False )
>>>>>>> a8033902

		self.setPreferredCharacterWidth( 10 )

		self.__numericType = None
		self.setValue( value )

		self.__scrollWheelRotation = 0

	def setValue( self, value ) :

		self.__setValueInternal( value, self.ValueChangedReason.SetValue )

	def getValue( self ) :

		# Call `fixup()` so that we can always return a valid value,
		# even if the user is part way through entering an expression.
		value = self._qtWidget().validator().fixup( self.getText() )
		return self.__numericType( value )

	## A signal emitted whenever the value has been changed and the user would expect
	# to see that change reflected in whatever the field controls. Slots should have
	# the signature slot( NumericWidget, ValueChangedReason ).
	def valueChangedSignal( self ) :

		try :
			return self.__valueChangedSignal
		except AttributeError :
			self.__valueChangedSignal = Gaffer.Signals.Signal2()

		return self.__valueChangedSignal

	## Returns True if a user would expect the specified sequence
	# of changes to be merged into a single undoable event.
	@classmethod
	def changesShouldBeMerged( cls, firstReason, secondReason ) :

		if type( firstReason ) != type( secondReason ) :
			return False

		return ( firstReason, secondReason ) in (
			# drag
			( cls.ValueChangedReason.DragBegin, cls.ValueChangedReason.DragMove ),
			( cls.ValueChangedReason.DragMove, cls.ValueChangedReason.DragMove ),
			( cls.ValueChangedReason.DragMove, cls.ValueChangedReason.DragEnd ),
			# increment
			( cls.ValueChangedReason.Increment, cls.ValueChangedReason.Increment ),
		)

	## Returns the string used to display the given value.
	@staticmethod
	def valueToString( value ) :

		if type( value ) is int :
			return str( value )
		else :
			return ( "%.4f" % value ).rstrip( '0' ).rstrip( '.' )

	def __valueToString( self, value ) :

		return self.valueToString( self.__numericType( value ) )

	def __keyPress( self, widget, event ) :

		assert( widget is self )

		if not self.getEditable() :
			return False

		if event.key=="Up" :
			self.__incrementIndex( self.getCursorPosition(), 1 )
			return True
		elif event.key=="Down" :
			self.__incrementIndex( self.getCursorPosition(), -1 )
			return True

		return False

	def __wheel( self, widget, event ) :

		assert( widget is self )

		if not self.getEditable() or not self._qtWidget().hasFocus() or event.modifiers != GafferUI.ModifiableEvent.Modifiers.Control :
			return False

		self.__scrollWheelRotation += event.wheelRotation
		if abs( self.__scrollWheelRotation ) >= 15.0 :
			self.__incrementIndex( self.getCursorPosition(), int( math.copysign( 1, self.__scrollWheelRotation ) ) )
			self.__scrollWheelRotation %= 15.0

		return True

	def __incrementIndex( self, index, increment ) :

		text = self.getText()
		if text == "" :
			return

		if '.' in text :
			decimalIndex = text.find( "." )
			if decimalIndex >= index :
				index += 1
		else :
			decimalIndex = len( text ) - 1

		powIndex = decimalIndex - index

		value = self.__numericType( text )
		value += increment * self.__numericType( pow( 10, powIndex ) )

		self.__setValueInternal( value, self.ValueChangedReason.Increment )

		newText = self.getText()

		# add any required leading or trailing 0 to ensure that
		# keyboard increments are consistent

		oldLengthBefore, oldHasPeriod, oldLengthAfter = [ len( item ) for item in text.lstrip( "-" ).partition( "." ) ]
		newLengthBefore, newHasPeriod, newLengthAfter = [ len( item ) for item in newText.lstrip( "-" ).partition( "." ) ]

		headPadding = "0" * max(0, oldLengthBefore - newLengthBefore )
		tailPadding = "0" * max(0, oldLengthAfter - newLengthAfter )

		if not newHasPeriod and tailPadding :
			tailPadding = "." + tailPadding

		if newText[0] == "-" :
			newText = "-" + headPadding + newText[1:] + tailPadding
		else:
			newText = headPadding + newText + tailPadding

		self.setText( newText )

		# adjust the cursor position to be in the same column as before
		if '.' in newText :
			newDecimalIndex = newText.find( "." )
			newIndex = newDecimalIndex - powIndex
			if powIndex >= 0 :
				newIndex -= 1
		else :
			newIndex = len( newText ) - 1 - powIndex
		if newIndex < 0 :
			newIndex = 0

		self.setCursorPosition( newIndex )

	def __buttonPress( self, widget, event ) :

		if not self.getEditable() :
			return False

		if event.buttons != GafferUI.ButtonEvent.Buttons.Left :
			return False

		if event.modifiers != GafferUI.ModifiableEvent.Modifiers.Control and event.modifiers != GafferUI.ModifiableEvent.Modifiers.ShiftControl :
			return False

		try :
			self.__dragValue = self.getValue()
			return True
		except :
			# `getValue()` may fail if the field is empty,
			# in which case we don't have a value to drag.
			return False

	def __dragBegin( self, widget, event ) :

		if self.__dragValue is None :
			return None

		self.__dragStart = event.line.p0.x
		# IECore.NullObject is the convention for data for drags which are intended
		# only for the purposes of the originating widget.
		return IECore.NullObject.defaultNullObject()

	def __dragEnter( self, widget, event ) :

		if event.sourceWidget is self and self.__dragStart is not None :
			self.__setValueFromDrag( event, self.ValueChangedReason.DragBegin )
			return True

		return False

	def __dragMove( self, widget, event ) :

		self.__setValueFromDrag( event, self.ValueChangedReason.DragMove )
		return True

	def __dragEnd( self, widget, event ) :

		self.__setValueFromDrag( event, self.ValueChangedReason.DragEnd )
		self.__dragValue = None
		self.__dragStart = None
		return True

	def __setValueFromDrag( self, event, reason ) :

		move = event.line.p0.x - self.__dragStart

		offset = 0
		## \todo: come up with an official scheme after some user testing
		if event.modifiers == GafferUI.ModifiableEvent.Modifiers.Control :
			offset = 0.01 * move
		elif event.modifiers == GafferUI.ModifiableEvent.Modifiers.ShiftControl :
			offset = 0.00001 * math.pow( move, 3 )

		newValue = self.__numericType( float( self.__dragValue ) + offset )

		self.__setValueInternal( newValue, reason )

	def __editingFinished( self, widget ) :

		assert( widget is self )

		reason = self.ValueChangedReason.Edit

		# In __incrementIndex we temporarily pad with leading
		# zeroes in order to achieve consistent editing. Revert
		# back to our standard form now so we don't leave it in
		# this state.
		try :
			self.setText( self.__valueToString( self.getValue() ) )
		except ValueError as e :
			reason = self.ValueChangedReason.InvalidEdit

		self.__emitValueChanged( reason )

		self.__scrollWheelRotation = 0.0

	def __setValueInternal( self, value, reason ) :

		# update our validator based on the type of the value
		numericType = type( value )
		assert( numericType in ( int, float ) )
		if self.__numericType is not numericType :

			self.__numericType = numericType
			self._qtWidget().setValidator( _ExpressionValidator( self._qtWidget(), self.__numericType ) )

		# update our textual value
		text = self.__valueToString( value )
		dragBeginOrEnd = reason in ( self.ValueChangedReason.DragBegin, self.ValueChangedReason.DragEnd )

		if self.getText() and self.__numericType( text ) == self.getValue() and not dragBeginOrEnd :
			# early out if the value, after text formatting, hasn't changed. we never
			# early out if the reason is drag start or drag end, as we want to maintain
			# matching pairs so things make sense to client code.
			return

		self.setText( text )
		self.__emitValueChanged( reason )

	def __emitValueChanged( self, reason ) :

		try :
			signal = self.__valueChangedSignal
		except AttributeError :
			return

		signal( self, reason )

# A basic validator/evaluator that supports simple maths
# operators [+-/*] along with standard number validation, eg:
#   2 + 3
#   4.4 / 2
# Qt will call validate/fixup as part of the edit cycle.
class _ExpressionValidator( QtGui.QValidator ) :

	def __init__( self, parent, numericType ) :

		QtGui.QValidator.__init__( self, parent )

		self.__numericType = numericType
		if self.__numericType is int :
			operand = r"-?[0-9]*"
		else :
			operand = r"-?[0-9]*\.?[0-9]{0,4}"

		# Captures `( operand1, operator, operand2 )``, with the latter
		# two being optional. Note that the regex for the operands is
		# deliberately loose and accepts incomplete text such as "", "-"
		# and ".". This is dealt with in `validate()` and `fixup()`.
		self.__expression = re.compile(
			r"^\s*({operand})\s*(?:([-+*/%])\s*({operand}))?\s*$".format(
				operand = operand
			)
		)

	def fixup( self, text ) :

		match = re.match( self.__expression, text )
		try :
			operand1 = self.__numericType( match.group( 1 ) )
		except :
			return text

		try :
			operand2 = self.__numericType( match.group( 3 ) )
		except :
			# Incomplete expression, return first number
			return match.group( 1 )

		# Evaluate expression

		op = {
			"/" : operator.floordiv if self.__numericType is int else operator.truediv,
			"*" : operator.mul,
			"+" : operator.add,
			"-" : operator.sub,
			"%" : operator.mod
		}[match.group(2)]

		try :
			return str( op( operand1, operand2 ) )
		except ZeroDivisionError :
			return match.group( 1 )

	def validate( self, text, pos ) :

		# Work around https://bugreports.qt.io/browse/PYSIDE-106. Because
		# that prevents `fixup()` from working, it stops Qt automatically
		# fixing `Intermediate` input when editing finishes, which in turn stops
		# `QLineEdit.editingFinished` from being emitted. We return `Acceptable`
		# instead of `Intermediate` and then apply `fixup()` ourselves via
		# `__editingFinished()` and `getValue()`.
		## \todo Remove once we've moved to GafferHQ/dependencies 2.0.0, which
		# contains the relevant PySide fix. Include a grace period for folks
		# building with their own older dependencies.
		Intermediate = QtGui.QValidator.Acceptable

		match = re.match( self.__expression, text )
		if match is None :
			return QtGui.QValidator.Invalid, text, pos

		# Check first operand
		try :
			self.__numericType( match.group( 1 ) )
		except :
			return (
				Intermediate if not match.group( 2 ) else QtGui.QValidator.Invalid,
				text, pos
			)

		# If operator is present, check second operand
		if match.group( 2 ) :
			try :
				self.__numericType( match.group( 3 ) )
			except :
				return Intermediate, text, pos

		return QtGui.QValidator.Acceptable, text, pos<|MERGE_RESOLUTION|>--- conflicted
+++ resolved
@@ -59,24 +59,14 @@
 		self.__dragValue = None
 		self.__dragStart = None
 
-<<<<<<< HEAD
 		self.keyPressSignal().connect( Gaffer.WeakMethod( self.__keyPress ) )
+		self.wheelSignal().connect( Gaffer.WeakMethod( self.__wheel ) )
 		self.buttonPressSignal().connect( Gaffer.WeakMethod( self.__buttonPress ) )
 		self.dragBeginSignal().connect( Gaffer.WeakMethod( self.__dragBegin ) )
 		self.dragEnterSignal().connect( Gaffer.WeakMethod( self.__dragEnter ) )
 		self.dragMoveSignal().connect( Gaffer.WeakMethod( self.__dragMove ) )
 		self.dragEndSignal().connect( Gaffer.WeakMethod( self.__dragEnd ) )
 		self.editingFinishedSignal().connect( Gaffer.WeakMethod( self.__editingFinished ) )
-=======
-		self.keyPressSignal().connect( Gaffer.WeakMethod( self.__keyPress ), scoped = False )
-		self.wheelSignal().connect( Gaffer.WeakMethod( self.__wheel ), scoped = False )
-		self.buttonPressSignal().connect( Gaffer.WeakMethod( self.__buttonPress ), scoped = False )
-		self.dragBeginSignal().connect( Gaffer.WeakMethod( self.__dragBegin ), scoped = False )
-		self.dragEnterSignal().connect( Gaffer.WeakMethod( self.__dragEnter ), scoped = False )
-		self.dragMoveSignal().connect( Gaffer.WeakMethod( self.__dragMove ), scoped = False )
-		self.dragEndSignal().connect( Gaffer.WeakMethod( self.__dragEnd ), scoped = False )
-		self.editingFinishedSignal().connect( Gaffer.WeakMethod( self.__editingFinished ), scoped = False )
->>>>>>> a8033902
 
 		self.setPreferredCharacterWidth( 10 )
 
