--- conflicted
+++ resolved
@@ -35,11 +35,8 @@
 #  
 ##########################################################################
 
-<<<<<<< HEAD
-=======
 import IECore
 
->>>>>>> 2c77bc97
 import Gaffer
 import GafferUI
 
@@ -56,10 +53,7 @@
 
 		self.setText( text )
 		self.setEditable( editable )
-<<<<<<< HEAD
-=======
 		self.setWrapMode( wrapMode )
->>>>>>> 2c77bc97
 		
 		self._qtWidget().setTabStopWidth( 20 ) # pixels
 
@@ -75,8 +69,6 @@
 	
 		self._qtWidget().appendPlainText( text )
 	
-<<<<<<< HEAD
-=======
 	## Appends HTML-formatted text - when links within
 	# this are clicked, the linkActivatedSignal will be
 	# triggered.
@@ -84,7 +76,6 @@
 	
 		self._qtWidget().appendHtml( html )
 			
->>>>>>> 2c77bc97
 	def setEditable( self, editable ) :
 	
 		self._qtWidget().setReadOnly( not editable )
@@ -92,8 +83,6 @@
 	def getEditable( self ) :
 	
 		return not self._qtWidget().isReadOnly()
-<<<<<<< HEAD
-=======
 	
 	def setWrapMode( self, wrapMode ) :
 	
@@ -114,7 +103,6 @@
 			QtGui.QTextOption.WrapAnywhere : self.WrapMode.Character,
 			QtGui.QTextOption.WrapAtWordBoundaryOrAnywhere : self.WrapMode.WordOrCharacter,
 		}[self._qtWidget().wordWrapMode()]
->>>>>>> 2c77bc97
 		
 	def selectedText( self ) :
 	
@@ -123,14 +111,11 @@
 		text = text.replace( u"\u2029", "\n" )
 		return str( text )
 		
-<<<<<<< HEAD
-=======
 	def linkAt( self, position ) :
 	
 		link = self._qtWidget().anchorAt( QtCore.QPoint( position[0], position[1] ) )
 		return str( link )
 				
->>>>>>> 2c77bc97
 	def textChangedSignal( self ) :
 	
 		try :
@@ -160,11 +145,6 @@
 		except :
 			self.__activatedSignal = GafferUI.WidgetSignal()
 			self.__keyPressConnection = self.keyPressSignal().connect( Gaffer.WeakMethod( self.__keyPress ) )
-<<<<<<< HEAD
-
-		return self.__activatedSignal
-		
-=======
 						
 		return self.__activatedSignal
 		
@@ -179,7 +159,6 @@
 			
 		return self.__linkActivatedSignal
 		
->>>>>>> 2c77bc97
 	def __textChanged( self ) :
 	
 		self.__textChangedSignal( self )
@@ -194,8 +173,6 @@
 			
 		return False
 		
-<<<<<<< HEAD
-=======
 	def __mouseMove( self, widget, event ) :
 	
 		link = self.linkAt( event.line.p0 )
@@ -215,7 +192,6 @@
 		
 		return False
 		
->>>>>>> 2c77bc97
 class _FocusOutEventFilter( QtCore.QObject ) :
 
 	def __init__( self ) :
