##########################################################################
#  
#  Copyright (c) 2011, John Haddon. All rights reserved.
#  Copyright (c) 2011-2012, Image Engine Design Inc. All rights reserved.
#  
#  Redistribution and use in source and binary forms, with or without
#  modification, are permitted provided that the following conditions are
#  met:
#  
#      * Redistributions of source code must retain the above
#        copyright notice, this list of conditions and the following
#        disclaimer.
#  
#      * Redistributions in binary form must reproduce the above
#        copyright notice, this list of conditions and the following
#        disclaimer in the documentation and/or other materials provided with
#        the distribution.
#  
#      * Neither the name of John Haddon nor the names of
#        any other contributors to this software may be used to endorse or
#        promote products derived from this software without specific prior
#        written permission.
#  
#  THIS SOFTWARE IS PROVIDED BY THE COPYRIGHT HOLDERS AND CONTRIBUTORS "AS
#  IS" AND ANY EXPRESS OR IMPLIED WARRANTIES, INCLUDING, BUT NOT LIMITED TO,
#  THE IMPLIED WARRANTIES OF MERCHANTABILITY AND FITNESS FOR A PARTICULAR
#  PURPOSE ARE DISCLAIMED. IN NO EVENT SHALL THE COPYRIGHT OWNER OR
#  CONTRIBUTORS BE LIABLE FOR ANY DIRECT, INDIRECT, INCIDENTAL, SPECIAL,
#  EXEMPLARY, OR CONSEQUENTIAL DAMAGES (INCLUDING, BUT NOT LIMITED TO,
#  PROCUREMENT OF SUBSTITUTE GOODS OR SERVICES; LOSS OF USE, DATA, OR
#  PROFITS; OR BUSINESS INTERRUPTION) HOWEVER CAUSED AND ON ANY THEORY OF
#  LIABILITY, WHETHER IN CONTRACT, STRICT LIABILITY, OR TORT (INCLUDING
#  NEGLIGENCE OR OTHERWISE) ARISING IN ANY WAY OUT OF THE USE OF THIS
#  SOFTWARE, EVEN IF ADVISED OF THE POSSIBILITY OF SUCH DAMAGE.
#  
##########################################################################

from __future__ import with_statement

import os
import time
import warnings

import IECore

import Gaffer
import GafferUI

QtCore = GafferUI._qtImport( "QtCore" )
QtGui = GafferUI._qtImport( "QtGui" )

## The PathListingWidget displays the contents of a Path, updating the Path to represent the
# current directory as the user navigates around. It supports both a list and a tree view, 
# allows customisable column listings, and supports both single and multiple selection.
class PathListingWidget( GafferUI.Widget ) :

	## This simple class defines the content of a column.
	class Column( object ) :
	
		__slots__ = ( "infoField", "label", "displayFunction", "sortFunction" )
		
		def __init__( self, infoField, label, displayFunction=str, sortFunction=str ) :
		
			self.infoField = infoField
			self.label = label
			self.displayFunction = displayFunction
			self.sortFunction = sortFunction
		
	## A collection of handy column definitions for FileSystemPaths
	defaultNameColumn = Column( infoField = "name", label = "Name" )
	defaultFileSystemOwnerColumn = Column( infoField = "fileSystem:owner", label = "Owner" )
	defaultFileSystemModificationTimeColumn = Column( infoField = "fileSystem:modificationTime", label = "Modified", displayFunction = time.ctime )
	defaultFileSystemIconColumn = Column(
		infoField = "fullName",
		label = "Type",
		displayFunction = lambda x, provider = QtGui.QFileIconProvider() : provider.icon( QtCore.QFileInfo( x ) ),
		sortFunction = lambda x : os.path.splitext( x )[-1],
	)
		
	defaultFileSystemColumns = (
		defaultNameColumn,
		defaultFileSystemOwnerColumn,
		defaultFileSystemModificationTimeColumn,
		defaultFileSystemIconColumn,
	)
	
	## A collection of handy column definitions for IndexedIOPaths
	defaultIndexedIOEntryTypeColumn = Column( infoField = "indexedIO:entryType", label = "Entry Type" )
	defaultIndexedIODataTypeColumn = Column( infoField = "indexedIO:dataType", label = "Data Type" )
	defaultIndexedIOArrayLengthColumn = Column( infoField = "indexedIO:arrayLength", label = "Array Length" )

	defaultIndexedIOColumns = (
		defaultNameColumn,
		defaultIndexedIOEntryTypeColumn,
		defaultIndexedIODataTypeColumn,
		defaultIndexedIOArrayLengthColumn,
	)
	
	## A collection of handy column definitions for IndexedIOPaths
	defaultIndexedIOEntryTypeColumn = Column( infoField = "indexedIO:entryType", label = "Entry Type" )
	defaultIndexedIODataTypeColumn = Column( infoField = "indexedIO:dataType", label = "Data Type" )
	defaultIndexedIOArrayLengthColumn = Column( infoField = "indexedIO:arrayLength", label = "Array Length" )

	defaultIndexedIOColumns = (
		defaultNameColumn,
		defaultIndexedIOEntryTypeColumn,
		defaultIndexedIODataTypeColumn,
		defaultIndexedIOArrayLengthColumn,
	)

	DisplayMode = IECore.Enum.create( "List", "Tree" )

<<<<<<< HEAD
=======
	DisplayMode = IECore.Enum.create( "List", "Tree" )

>>>>>>> 2c77bc97
	def __init__(
		self,
		path,
		columns = defaultFileSystemColumns,
		allowMultipleSelection = False,
		displayMode = DisplayMode.List,
		**kw
	) :
	
		GafferUI.Widget.__init__( self, _TreeView(), **kw )
				
		self._qtWidget().setAlternatingRowColors( True )
		self._qtWidget().setEditTriggers( QtGui.QTreeView.NoEditTriggers )
		self._qtWidget().activated.connect( Gaffer.WeakMethod( self.__activated ) )
		self._qtWidget().header().setMovable( False )
		self._qtWidget().setSortingEnabled( True )
		self._qtWidget().header().setSortIndicator( 0, QtCore.Qt.AscendingOrder )
		
<<<<<<< HEAD
=======
		self._qtWidget().expanded.connect( Gaffer.WeakMethod( self.__expanded ) )
		self._qtWidget().collapsed.connect( Gaffer.WeakMethod( self.__collapsed ) )
		self.__expandedPaths = set()
		
>>>>>>> 2c77bc97
		self.__sortProxyModel = QtGui.QSortFilterProxyModel()
		self.__sortProxyModel.setSortRole( QtCore.Qt.UserRole )
		
		self._qtWidget().setModel( self.__sortProxyModel )
		
		self.__selectionModel = QtGui.QItemSelectionModel( self.__sortProxyModel )
		self._qtWidget().setSelectionModel( self.__selectionModel )
		self._qtWidget().selectionModel().selectionChanged.connect( Gaffer.WeakMethod( self.__selectionChanged ) )
		if allowMultipleSelection :
			self._qtWidget().setSelectionMode( QtGui.QAbstractItemView.ExtendedSelection )			

		self.__columns = columns
		self.__displayMode = displayMode
		
		self.__path = None
		self.setPath( path )
		
		self.__pathSelectedSignal = GafferUI.WidgetSignal()
		self.__selectionChangedSignal = GafferUI.WidgetSignal()
		self.__displayModeChangedSignal = GafferUI.WidgetSignal()
<<<<<<< HEAD
=======
		self.__expansionChangedSignal = GafferUI.WidgetSignal()
>>>>>>> 2c77bc97
	
	def setPath( self, path ) :
	
		if path is self.__path :
			return
		
		self.__path = path
		self.__pathChangedConnection = self.__path.pathChangedSignal().connect( Gaffer.WeakMethod( self.__pathChanged ) )
		self.__currentDir = None
		self.__currentPath = ""
<<<<<<< HEAD
=======
		self.__expandedPaths.clear()
>>>>>>> 2c77bc97
		self.__update()

	def getPath( self ) :
	
		return self.__path
	
	def scrollToPath( self, path ) :
	
		index = self.__indexForPath( path )
		if index.isValid() :
			self._qtWidget().scrollTo( index, self._qtWidget().EnsureVisible )	
	
<<<<<<< HEAD
	def setPathCollapsed( self, path, collapsed ) :
	
		index = self.__indexForPath( path )
		if index.isValid() :
			self._qtWidget().setExpanded( index, not collapsed )
		
	def getPathCollapsed( self, path ) :
	
		index = self.__indexForPath( path )
		if index.isValid() :
			return self._qtWidget().isExpanded( index )
		
		return False
	
=======
	## \deprecated Use setPathExpanded() instead.
	def setPathCollapsed( self, path, collapsed ) :
	
		warnings.warn( "PathListingWidget.setPathCollapsed() is deprecated, use PathListingWidget.setPathExpanded() instead.", DeprecationWarning, 2 )		
		self.setPathExpanded( self, path, not collapsed )
		
	## \deprecated Use getPathExpanded() instead.
	def getPathCollapsed( self, path ) :
	
		warnings.warn( "PathListingWidget.getPathCollapsed() is deprecated, use PathListingWidget.getPathExpanded() instead.", DeprecationWarning, 2 )		
		return not self.getPathExpaned( self, path )
		
	def setPathExpanded( self, path, expanded ) :
	
		index = self.__indexForPath( path )
		if index.isValid() :
			self._qtWidget().setExpanded( index, expanded )
				
	def getPathExpanded( self, path ) :
	
		index = self.__indexForPath( path )
		if index.isValid() :
			return self._qtWidget().isExpanded( index )
		
		return False
		
	def setExpandedPaths( self, paths ) :
	
		self._qtWidget().collapseAll()
		for path in paths :
			self.setPathExpanded( path, True )
		self.__expandedPaths = set( paths )
		
	def getExpandedPaths( self ) :
	
		return self.__expandedPaths
		
	def expansionChangedSignal( self ) :
	
		return self.__expansionChangedSignal
		
>>>>>>> 2c77bc97
	def getDisplayMode( self ) :
	
		return self.__displayMode
		
	def setDisplayMode( self, displayMode ) :
	
		if displayMode == self.__displayMode :
			return
			
		self.__displayMode = displayMode
		self.__currentDir = None # force update to do something
		self.__update()
		self.__displayModeChangedSignal( self )
		
	def displayModeChangedSignal( self ) :
	
		return self.__displayModeChangedSignal
	
	def setColumns( self, columns ) :
	
		if columns == self.__columns :
			return
		
		self.__columns = columns
		self.__currentDir = None # force update to do something
		self.__update()
		
	def getColumns( self ) :
		
		return self.__columns
	
	## Returns a list of all currently selected paths. Note that a list is returned
	# even when in single selection mode.
	def getSelectedPaths( self ) :
	
		result = []
		selectedRows = self._qtWidget().selectionModel().selectedRows()
		selectedSourceRows = [ self.__sortProxyModel.mapToSource( x ) for x in selectedRows ]
		return [ x.internalPointer().path() for x in selectedSourceRows ]
	
	## Sets the currently selected paths. Paths which are not currently being displayed
	# will be discarded, such that subsequent calls to getSelectedPaths will not include them.
	def setSelectedPaths( self, pathOrPaths, scrollToFirst=True, expandNonLeaf=True ) :
	
		paths = pathOrPaths
		if isinstance( pathOrPaths, Gaffer.Path ) :
			paths = [ pathOrPaths ]

		if self._qtWidget().selectionMode() != QtGui.QAbstractItemView.ExtendedSelection :
			assert( len( paths ) <= 1 )
				
		selectionModel = self._qtWidget().selectionModel()
		selectionModel.clear()
		
		for path in paths :
		
			indexToSelect = self.__indexForPath( path )
			if indexToSelect.isValid() :
				selectionModel.select( indexToSelect, selectionModel.Select | selectionModel.Rows )
				if scrollToFirst :
					self._qtWidget().scrollTo( indexToSelect, self._qtWidget().EnsureVisible )
					scrollToFirst = False
				if expandNonLeaf and not path.isLeaf() :
					self._qtWidget().setExpanded( indexToSelect, True )
					
	## \deprecated Use getSelectedPaths() instead.
	# \todo Remove me
	def selectedPaths( self ) :

		warnings.warn( "PathListingWidget.selectedPaths() is deprecated, use PathListingWidget.getSelectdPaths() instead.", DeprecationWarning, 2 )		
	
		return self.getSelectedPaths()
	
	## This signal is emitted when the selected items change. Use getSelectedPaths()
	# to get a list of those items.
	def selectionChangedSignal( self ) :
	
		return self.__selectionChangedSignal
	
	## This signal is emitted when the user double clicks on a leaf path.
	def pathSelectedSignal( self ) :
	
		return self.__pathSelectedSignal
			
	def __update( self ) :
				
		# update the listing if necessary. when the path itself changes, we only
		# want to update if the directory being viewed has changed. if the path
		# hasn't changed at all then we assume that the filter has changed and
		# we therefore have to update the listing anyway.
		# \todo Add an argument to Path.pathChangedSignal() to specify whether it
		# is the path or the filtering that has changed, and remove self.__currentPath
				
		dirPath = self.__dirPath()
		if self.__currentDir!=dirPath or str( self.__path )==self.__currentPath :

			selectedPaths = self.getSelectedPaths()
						
			self.__sortProxyModel.setSourceModel(
				_PathModel(
					dirPath,
					self.__columns,
					recurse = self.__displayMode != self.DisplayMode.List,
				)
			)

			self.setSelectedPaths( selectedPaths, scrollToFirst = False )
	
			self.__currentDir = dirPath
		
		self.__currentPath = str( self.__path )
									
	def __dirPath( self ) :
	
		p = self.__path.copy()
		if p.isLeaf() :
			# if it's a leaf then take the parent
			del p[-1]
		else :
			# it's not a leaf.
			if not p.isValid() :
				# it's not valid. if we can make it
				# valid by trimming the last element
				# then do that
				pp = p.copy()
				del pp[-1]
				if pp.isValid() :
					p = pp
			else :
				# it's valid and not a leaf, and
				# that's what we want.
				pass
						
		return p

	def __activated( self, modelIndex ) :
				
<<<<<<< HEAD
		activatedPath = self.__sortProxyModel.mapToSource( modelIndex ).internalPointer().path()
=======
		activatedPath = self.__pathForIndex( modelIndex )
>>>>>>> 2c77bc97
		
		if self.__displayMode == self.DisplayMode.List :
			self.__path[:] = activatedPath[:]
				
		if activatedPath.isLeaf() :
			self.pathSelectedSignal()( self )
			return True
			
		return False
		
	def __selectionChanged( self, selected, deselected ) :
		 				
		self.selectionChangedSignal()( self )
		return True
			
	def __pathChanged( self, path ) :
<<<<<<< HEAD
		
		self.__update()
		
	def __indexForPath( self, path ) :
	
		indexToSelect = self.__sortProxyModel.sourceModel().indexForPath( path )
		indexToSelect = self.__sortProxyModel.mapFromSource( indexToSelect )
		
		return indexToSelect
=======
		
		self.__update()
		
	def __indexForPath( self, path ) :
	
		indexToSelect = self.__sortProxyModel.sourceModel().indexForPath( path )
		indexToSelect = self.__sortProxyModel.mapFromSource( indexToSelect )
		
		return indexToSelect
		
	def __pathForIndex( self, modelIndex ) :
	
		return self.__sortProxyModel.mapToSource( modelIndex ).internalPointer().path()
		
	def __expanded( self, modelIndex ) :
	
		self.__expandedPaths.add( self.__pathForIndex( modelIndex ) )
		self.__expansionChangedSignal( self )
>>>>>>> 2c77bc97

	def __collapsed( self, modelIndex ) :
	
		self.__expandedPaths.remove( self.__pathForIndex( modelIndex ) )
		self.__expansionChangedSignal( self )
		
# Private implementation - a QTreeView with some specific size behaviour
class _TreeView( QtGui.QTreeView ) :

	def __init__( self ) :
	
		QtGui.QTreeView.__init__( self )
		
		self.setHorizontalScrollBarPolicy( QtCore.Qt.ScrollBarAlwaysOff )
				
		self.header().geometriesChanged.connect( self.updateGeometry )
		self.header().sectionResized.connect( self.__sectionResized )
<<<<<<< HEAD
		
		self.collapsed.connect( self.__recalculateColumnSizes )
		self.expanded.connect( self.__recalculateColumnSizes )
	
		self.__recalculatingColumnWidths = False
		# the ideal size for each column. we cache these because they're slow to compute
		self.__idealColumnWidths = [] 
		# offsets to the ideal sizes made by the user
		self.__columnWidthAdjustments = [] 
	
	def setModel( self, model ) :
	
		QtGui.QTreeView.setModel( self, model )
		
=======
		
		self.collapsed.connect( self.__recalculateColumnSizes )
		self.expanded.connect( self.__recalculateColumnSizes )
	
		self.__recalculatingColumnWidths = False
		# the ideal size for each column. we cache these because they're slow to compute
		self.__idealColumnWidths = [] 
		# offsets to the ideal sizes made by the user
		self.__columnWidthAdjustments = [] 
	
	def setModel( self, model ) :
	
		QtGui.QTreeView.setModel( self, model )
		
>>>>>>> 2c77bc97
		model.modelReset.connect( self.__recalculateColumnSizes )

		self.__recalculateColumnSizes()
	
	def sizeHint( self ) :
	
		result = QtGui.QTreeView.sizeHint( self )
		
		margins = self.contentsMargins()
		result.setWidth( self.header().length() + margins.left() + margins.right() )

		result.setHeight( max( result.width() * .5, result.height() ) )
		
		return result
		
	def __recalculateColumnSizes( self, *unusedArgs ) :
		
		self.__recalculatingColumnWidths = True
	
		header = self.header()
		for i in range( 0, header.count() - 1 ) : # leave the last section alone, as it's expandable

			idealWidth = max( header.sectionSizeHint( i ), self.sizeHintForColumn( i ) )
			if i >= len( self.__idealColumnWidths ) :
				self.__idealColumnWidths.append( idealWidth )
				self.__columnWidthAdjustments.append( 0 )
			else :
				self.__idealColumnWidths[i] = idealWidth
						
			header.resizeSection( i, idealWidth + self.__columnWidthAdjustments[i] )
<<<<<<< HEAD

		self.__recalculatingColumnWidths = False

	def __sectionResized( self, index, oldWidth, newWidth ) :
		
		if self.__recalculatingColumnWidths :
			# we're only interested in resizing being done by the user
			return
		
		# store the difference between the ideal size and what the user would prefer, so
		# we can apply it again in __recalculateColumnSizes
		if len( self.__idealColumnWidths ) > index :
			self.__columnWidthAdjustments[index] = newWidth - self.__idealColumnWidths[index]
		
class _PathItem() :

	def __init__( self, path, columns, parent = None, row = 0 ) :
	
		self.__path = path
		self.__childItems = None
		# yes, this does make reference cycles, but just storing a weak reference to parent
		# seems to allow the parent to die in some cases. we'll just have to let the
		# garbage collector tidy things up.
		self.__parent = parent
		self.__columns = columns
		self.__row = row
		
		self.__displayData = []
		self.__decorationData = []
		self.__sortData = []
				
	def path( self ) :
	
		return self.__path
	
	def parent( self ) :
		
		return self.__parent
			
	def row( self ) :
	
		return self.__row
		
	def data( self, columnIndex, role ) :
	
		# populate all data the first time we're asked for any element, to avoid wasted calls
		# to info(). chances are if we've been asked for one piece we're gonna be asked for the
		# others really soon.
		if not self.__displayData :
			info = self.__path.info()
			for column in self.__columns :
				if info is not None and column.infoField in info :
					value = column.displayFunction( info[column.infoField] )		
					if isinstance( value, GafferUI.Image ) :
						value = value._qtPixmap()
					if isinstance( value, basestring ) :
						self.__displayData.append( GafferUI._Variant.toVariant( value ) )
						self.__decorationData.append( GafferUI._Variant.toVariant( None ) )
					else :
						self.__displayData.append( GafferUI._Variant.toVariant( None ) )
						self.__decorationData.append( GafferUI._Variant.toVariant( value ) )
					self.__sortData.append( GafferUI._Variant.toVariant( column.sortFunction( info[column.infoField] ) ) )
				else :	
					self.__displayData.append( GafferUI._Variant.toVariant( None ) )
					self.__decorationData.append( GafferUI._Variant.toVariant( None ) )
					self.__sortData.append( GafferUI._Variant.toVariant( None ) )

		if role == QtCore.Qt.DisplayRole :
			return self.__displayData[columnIndex]
		elif role == QtCore.Qt.DecorationRole :
			return self.__decorationData[columnIndex]
		elif role == QtCore.Qt.UserRole :
			return self.__sortData[columnIndex]
					
		return GafferUI._Variant.toVariant( None )
	
	def childItems( self ) :
	
		if self.__childItems is None :
			self.__childItems = [ _PathItem( p, self.__columns, self, i ) for i, p in enumerate( self.__path.children() ) ]
	
		return self.__childItems

class _PathModel( QtCore.QAbstractItemModel ) :

	def __init__( self, path, columns, recurse=True, parent = None ) :
	
		QtCore.QAbstractItemModel.__init__( self, parent )
		
		self.__rootItem = _PathItem( path.copy(), columns )
		self.__columns = columns
		self.__recurse = recurse
		
	def columnCount( self, parentIndex ) :
		
		return len( self.__columns )
		
	def rowCount( self, parentIndex ) :
	
		parentItem = parentIndex.internalPointer() if parentIndex.isValid() else self.__rootItem
		if not self.__recurse and parentItem is not self.__rootItem :
			return 0
		else :
			return len( parentItem.childItems() )
			
	def index( self, row, column, parentIndex ) :
	
		parentItem = parentIndex.internalPointer() if parentIndex.isValid() else self.__rootItem
		
		childItems = parentItem.childItems()
		if row < len( childItems ) :
			return self.createIndex( row, column, childItems[row] )
		else :
			return QtCore.QModelIndex()
	
	def parent( self, index ) :
	
		if not index.isValid() :
			return QtCore.QModelIndex()
			
		parentItem = index.internalPointer().parent()
		if parentItem is None or parentItem is self.__rootItem :
			return QtCore.QModelIndex()
			
		return self.createIndex( parentItem.row(), 0, parentItem )
	
	def headerData( self, section, orientation, role ) :
	
		if orientation == QtCore.Qt.Horizontal and role == QtCore.Qt.DisplayRole :
			return GafferUI._Variant.toVariant( self.__columns[section].label )
			
		return GafferUI._Variant.toVariant( None )
	
	def data( self, index, role ) :
	
		if not index.isValid() :
			return GafferUI._Variant.toVariant( None )
		
		item = index.internalPointer()
		return item.data( index.column(), role )
		
=======

		self.__recalculatingColumnWidths = False

	def __sectionResized( self, index, oldWidth, newWidth ) :
		
		if self.__recalculatingColumnWidths :
			# we're only interested in resizing being done by the user
			return
		
		# store the difference between the ideal size and what the user would prefer, so
		# we can apply it again in __recalculateColumnSizes
		if len( self.__idealColumnWidths ) > index :
			self.__columnWidthAdjustments[index] = newWidth - self.__idealColumnWidths[index]
		
class _PathItem() :

	def __init__( self, path, columns, parent = None, row = 0 ) :
	
		self.__path = path
		self.__childItems = None
		# yes, this does make reference cycles, but just storing a weak reference to parent
		# seems to allow the parent to die in some cases. we'll just have to let the
		# garbage collector tidy things up.
		self.__parent = parent
		self.__columns = columns
		self.__row = row
		
		self.__displayData = []
		self.__decorationData = []
		self.__sortData = []
				
	def path( self ) :
	
		return self.__path
	
	def parent( self ) :
		
		return self.__parent
			
	def row( self ) :
	
		return self.__row
		
	def data( self, columnIndex, role ) :
	
		# populate all data the first time we're asked for any element, to avoid wasted calls
		# to info(). chances are if we've been asked for one piece we're gonna be asked for the
		# others really soon.
		if not self.__displayData :
			info = self.__path.info()
			for column in self.__columns :
				if info is not None and column.infoField in info :
					value = column.displayFunction( info[column.infoField] )		
					if isinstance( value, GafferUI.Image ) :
						value = value._qtPixmap()
					if isinstance( value, basestring ) :
						self.__displayData.append( GafferUI._Variant.toVariant( value ) )
						self.__decorationData.append( GafferUI._Variant.toVariant( None ) )
					else :
						self.__displayData.append( GafferUI._Variant.toVariant( None ) )
						self.__decorationData.append( GafferUI._Variant.toVariant( value ) )
					self.__sortData.append( GafferUI._Variant.toVariant( column.sortFunction( info[column.infoField] ) ) )
				else :	
					self.__displayData.append( GafferUI._Variant.toVariant( None ) )
					self.__decorationData.append( GafferUI._Variant.toVariant( None ) )
					self.__sortData.append( GafferUI._Variant.toVariant( None ) )

		if role == QtCore.Qt.DisplayRole :
			return self.__displayData[columnIndex]
		elif role == QtCore.Qt.DecorationRole :
			return self.__decorationData[columnIndex]
		elif role == QtCore.Qt.UserRole :
			return self.__sortData[columnIndex]
					
		return GafferUI._Variant.toVariant( None )
	
	def childItems( self ) :
	
		if self.__childItems is None :
			self.__childItems = [ _PathItem( p, self.__columns, self, i ) for i, p in enumerate( self.__path.children() ) ]
	
		return self.__childItems

class _PathModel( QtCore.QAbstractItemModel ) :

	def __init__( self, path, columns, recurse=True, parent = None ) :
	
		QtCore.QAbstractItemModel.__init__( self, parent )
		
		self.__rootItem = _PathItem( path.copy(), columns )
		self.__columns = columns
		self.__recurse = recurse
		
	def columnCount( self, parentIndex ) :
		
		return len( self.__columns )
		
	def rowCount( self, parentIndex ) :
	
		parentItem = parentIndex.internalPointer() if parentIndex.isValid() else self.__rootItem
		if not self.__recurse and parentItem is not self.__rootItem :
			return 0
		else :
			return len( parentItem.childItems() )
			
	def index( self, row, column, parentIndex ) :
	
		parentItem = parentIndex.internalPointer() if parentIndex.isValid() else self.__rootItem
		
		childItems = parentItem.childItems()
		if row < len( childItems ) :
			return self.createIndex( row, column, childItems[row] )
		else :
			return QtCore.QModelIndex()
	
	def parent( self, index ) :
	
		if not index.isValid() :
			return QtCore.QModelIndex()
			
		parentItem = index.internalPointer().parent()
		if parentItem is None or parentItem is self.__rootItem :
			return QtCore.QModelIndex()
			
		return self.createIndex( parentItem.row(), 0, parentItem )
	
	def headerData( self, section, orientation, role ) :
	
		if orientation == QtCore.Qt.Horizontal and role == QtCore.Qt.DisplayRole :
			return GafferUI._Variant.toVariant( self.__columns[section].label )
			
		return GafferUI._Variant.toVariant( None )
	
	def data( self, index, role ) :
	
		if not index.isValid() :
			return GafferUI._Variant.toVariant( None )
		
		item = index.internalPointer()
		return item.data( index.column(), role )
		
>>>>>>> 2c77bc97
	def indexForPath( self, path ) :
		
		rootPath = self.__rootItem.path()
		if len( path ) <= len( rootPath ) or path[:len(rootPath)] != rootPath[:] :
			return QtCore.QModelIndex()
				
		index = QtCore.QModelIndex()
		item = self.__rootItem
		for i in range( len( rootPath ), len( path ) ) :
			foundNextItem = False
			for j, childItem in enumerate( item.childItems() ) :
				if childItem.path()[i] == path[i] :
					item = childItem
					index = self.index( j, 0, index )
					foundNextItem = True
					break
			if not foundNextItem :
				break
				
		if foundNextItem :
			return index
			
		return QtCore.QModelIndex()<|MERGE_RESOLUTION|>--- conflicted
+++ resolved
@@ -95,26 +95,9 @@
 		defaultIndexedIODataTypeColumn,
 		defaultIndexedIOArrayLengthColumn,
 	)
-	
-	## A collection of handy column definitions for IndexedIOPaths
-	defaultIndexedIOEntryTypeColumn = Column( infoField = "indexedIO:entryType", label = "Entry Type" )
-	defaultIndexedIODataTypeColumn = Column( infoField = "indexedIO:dataType", label = "Data Type" )
-	defaultIndexedIOArrayLengthColumn = Column( infoField = "indexedIO:arrayLength", label = "Array Length" )
-
-	defaultIndexedIOColumns = (
-		defaultNameColumn,
-		defaultIndexedIOEntryTypeColumn,
-		defaultIndexedIODataTypeColumn,
-		defaultIndexedIOArrayLengthColumn,
-	)
 
 	DisplayMode = IECore.Enum.create( "List", "Tree" )
 
-<<<<<<< HEAD
-=======
-	DisplayMode = IECore.Enum.create( "List", "Tree" )
-
->>>>>>> 2c77bc97
 	def __init__(
 		self,
 		path,
@@ -133,13 +116,10 @@
 		self._qtWidget().setSortingEnabled( True )
 		self._qtWidget().header().setSortIndicator( 0, QtCore.Qt.AscendingOrder )
 		
-<<<<<<< HEAD
-=======
 		self._qtWidget().expanded.connect( Gaffer.WeakMethod( self.__expanded ) )
 		self._qtWidget().collapsed.connect( Gaffer.WeakMethod( self.__collapsed ) )
 		self.__expandedPaths = set()
 		
->>>>>>> 2c77bc97
 		self.__sortProxyModel = QtGui.QSortFilterProxyModel()
 		self.__sortProxyModel.setSortRole( QtCore.Qt.UserRole )
 		
@@ -160,10 +140,7 @@
 		self.__pathSelectedSignal = GafferUI.WidgetSignal()
 		self.__selectionChangedSignal = GafferUI.WidgetSignal()
 		self.__displayModeChangedSignal = GafferUI.WidgetSignal()
-<<<<<<< HEAD
-=======
 		self.__expansionChangedSignal = GafferUI.WidgetSignal()
->>>>>>> 2c77bc97
 	
 	def setPath( self, path ) :
 	
@@ -174,10 +151,7 @@
 		self.__pathChangedConnection = self.__path.pathChangedSignal().connect( Gaffer.WeakMethod( self.__pathChanged ) )
 		self.__currentDir = None
 		self.__currentPath = ""
-<<<<<<< HEAD
-=======
 		self.__expandedPaths.clear()
->>>>>>> 2c77bc97
 		self.__update()
 
 	def getPath( self ) :
@@ -190,22 +164,6 @@
 		if index.isValid() :
 			self._qtWidget().scrollTo( index, self._qtWidget().EnsureVisible )	
 	
-<<<<<<< HEAD
-	def setPathCollapsed( self, path, collapsed ) :
-	
-		index = self.__indexForPath( path )
-		if index.isValid() :
-			self._qtWidget().setExpanded( index, not collapsed )
-		
-	def getPathCollapsed( self, path ) :
-	
-		index = self.__indexForPath( path )
-		if index.isValid() :
-			return self._qtWidget().isExpanded( index )
-		
-		return False
-	
-=======
 	## \deprecated Use setPathExpanded() instead.
 	def setPathCollapsed( self, path, collapsed ) :
 	
@@ -247,7 +205,6 @@
 	
 		return self.__expansionChangedSignal
 		
->>>>>>> 2c77bc97
 	def getDisplayMode( self ) :
 	
 		return self.__displayMode
@@ -385,11 +342,7 @@
 
 	def __activated( self, modelIndex ) :
 				
-<<<<<<< HEAD
-		activatedPath = self.__sortProxyModel.mapToSource( modelIndex ).internalPointer().path()
-=======
 		activatedPath = self.__pathForIndex( modelIndex )
->>>>>>> 2c77bc97
 		
 		if self.__displayMode == self.DisplayMode.List :
 			self.__path[:] = activatedPath[:]
@@ -406,7 +359,6 @@
 		return True
 			
 	def __pathChanged( self, path ) :
-<<<<<<< HEAD
 		
 		self.__update()
 		
@@ -416,16 +368,6 @@
 		indexToSelect = self.__sortProxyModel.mapFromSource( indexToSelect )
 		
 		return indexToSelect
-=======
-		
-		self.__update()
-		
-	def __indexForPath( self, path ) :
-	
-		indexToSelect = self.__sortProxyModel.sourceModel().indexForPath( path )
-		indexToSelect = self.__sortProxyModel.mapFromSource( indexToSelect )
-		
-		return indexToSelect
 		
 	def __pathForIndex( self, modelIndex ) :
 	
@@ -435,7 +377,6 @@
 	
 		self.__expandedPaths.add( self.__pathForIndex( modelIndex ) )
 		self.__expansionChangedSignal( self )
->>>>>>> 2c77bc97
 
 	def __collapsed( self, modelIndex ) :
 	
@@ -453,7 +394,6 @@
 				
 		self.header().geometriesChanged.connect( self.updateGeometry )
 		self.header().sectionResized.connect( self.__sectionResized )
-<<<<<<< HEAD
 		
 		self.collapsed.connect( self.__recalculateColumnSizes )
 		self.expanded.connect( self.__recalculateColumnSizes )
@@ -468,22 +408,6 @@
 	
 		QtGui.QTreeView.setModel( self, model )
 		
-=======
-		
-		self.collapsed.connect( self.__recalculateColumnSizes )
-		self.expanded.connect( self.__recalculateColumnSizes )
-	
-		self.__recalculatingColumnWidths = False
-		# the ideal size for each column. we cache these because they're slow to compute
-		self.__idealColumnWidths = [] 
-		# offsets to the ideal sizes made by the user
-		self.__columnWidthAdjustments = [] 
-	
-	def setModel( self, model ) :
-	
-		QtGui.QTreeView.setModel( self, model )
-		
->>>>>>> 2c77bc97
 		model.modelReset.connect( self.__recalculateColumnSizes )
 
 		self.__recalculateColumnSizes()
@@ -514,7 +438,6 @@
 				self.__idealColumnWidths[i] = idealWidth
 						
 			header.resizeSection( i, idealWidth + self.__columnWidthAdjustments[i] )
-<<<<<<< HEAD
 
 		self.__recalculatingColumnWidths = False
 
@@ -656,149 +579,6 @@
 		item = index.internalPointer()
 		return item.data( index.column(), role )
 		
-=======
-
-		self.__recalculatingColumnWidths = False
-
-	def __sectionResized( self, index, oldWidth, newWidth ) :
-		
-		if self.__recalculatingColumnWidths :
-			# we're only interested in resizing being done by the user
-			return
-		
-		# store the difference between the ideal size and what the user would prefer, so
-		# we can apply it again in __recalculateColumnSizes
-		if len( self.__idealColumnWidths ) > index :
-			self.__columnWidthAdjustments[index] = newWidth - self.__idealColumnWidths[index]
-		
-class _PathItem() :
-
-	def __init__( self, path, columns, parent = None, row = 0 ) :
-	
-		self.__path = path
-		self.__childItems = None
-		# yes, this does make reference cycles, but just storing a weak reference to parent
-		# seems to allow the parent to die in some cases. we'll just have to let the
-		# garbage collector tidy things up.
-		self.__parent = parent
-		self.__columns = columns
-		self.__row = row
-		
-		self.__displayData = []
-		self.__decorationData = []
-		self.__sortData = []
-				
-	def path( self ) :
-	
-		return self.__path
-	
-	def parent( self ) :
-		
-		return self.__parent
-			
-	def row( self ) :
-	
-		return self.__row
-		
-	def data( self, columnIndex, role ) :
-	
-		# populate all data the first time we're asked for any element, to avoid wasted calls
-		# to info(). chances are if we've been asked for one piece we're gonna be asked for the
-		# others really soon.
-		if not self.__displayData :
-			info = self.__path.info()
-			for column in self.__columns :
-				if info is not None and column.infoField in info :
-					value = column.displayFunction( info[column.infoField] )		
-					if isinstance( value, GafferUI.Image ) :
-						value = value._qtPixmap()
-					if isinstance( value, basestring ) :
-						self.__displayData.append( GafferUI._Variant.toVariant( value ) )
-						self.__decorationData.append( GafferUI._Variant.toVariant( None ) )
-					else :
-						self.__displayData.append( GafferUI._Variant.toVariant( None ) )
-						self.__decorationData.append( GafferUI._Variant.toVariant( value ) )
-					self.__sortData.append( GafferUI._Variant.toVariant( column.sortFunction( info[column.infoField] ) ) )
-				else :	
-					self.__displayData.append( GafferUI._Variant.toVariant( None ) )
-					self.__decorationData.append( GafferUI._Variant.toVariant( None ) )
-					self.__sortData.append( GafferUI._Variant.toVariant( None ) )
-
-		if role == QtCore.Qt.DisplayRole :
-			return self.__displayData[columnIndex]
-		elif role == QtCore.Qt.DecorationRole :
-			return self.__decorationData[columnIndex]
-		elif role == QtCore.Qt.UserRole :
-			return self.__sortData[columnIndex]
-					
-		return GafferUI._Variant.toVariant( None )
-	
-	def childItems( self ) :
-	
-		if self.__childItems is None :
-			self.__childItems = [ _PathItem( p, self.__columns, self, i ) for i, p in enumerate( self.__path.children() ) ]
-	
-		return self.__childItems
-
-class _PathModel( QtCore.QAbstractItemModel ) :
-
-	def __init__( self, path, columns, recurse=True, parent = None ) :
-	
-		QtCore.QAbstractItemModel.__init__( self, parent )
-		
-		self.__rootItem = _PathItem( path.copy(), columns )
-		self.__columns = columns
-		self.__recurse = recurse
-		
-	def columnCount( self, parentIndex ) :
-		
-		return len( self.__columns )
-		
-	def rowCount( self, parentIndex ) :
-	
-		parentItem = parentIndex.internalPointer() if parentIndex.isValid() else self.__rootItem
-		if not self.__recurse and parentItem is not self.__rootItem :
-			return 0
-		else :
-			return len( parentItem.childItems() )
-			
-	def index( self, row, column, parentIndex ) :
-	
-		parentItem = parentIndex.internalPointer() if parentIndex.isValid() else self.__rootItem
-		
-		childItems = parentItem.childItems()
-		if row < len( childItems ) :
-			return self.createIndex( row, column, childItems[row] )
-		else :
-			return QtCore.QModelIndex()
-	
-	def parent( self, index ) :
-	
-		if not index.isValid() :
-			return QtCore.QModelIndex()
-			
-		parentItem = index.internalPointer().parent()
-		if parentItem is None or parentItem is self.__rootItem :
-			return QtCore.QModelIndex()
-			
-		return self.createIndex( parentItem.row(), 0, parentItem )
-	
-	def headerData( self, section, orientation, role ) :
-	
-		if orientation == QtCore.Qt.Horizontal and role == QtCore.Qt.DisplayRole :
-			return GafferUI._Variant.toVariant( self.__columns[section].label )
-			
-		return GafferUI._Variant.toVariant( None )
-	
-	def data( self, index, role ) :
-	
-		if not index.isValid() :
-			return GafferUI._Variant.toVariant( None )
-		
-		item = index.internalPointer()
-		return item.data( index.column(), role )
-		
->>>>>>> 2c77bc97
 	def indexForPath( self, path ) :
 		
 		rootPath = self.__rootItem.path()
