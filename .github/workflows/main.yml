name: CI

on:
  push:
    branches:
      - main
      - '*_maintenance'
  pull_request:
    branches:
      - main
      - '*_maintenance'
  release:
      types: [published]

defaults:
  run:
    # Using bash because it supports the BASH_ENV
    # variable that the GafferHQ/build Docker image
    # uses to set up software packages.
    shell: bash

jobs:

  build:

    strategy:

      # Don't cancel other jobs in the build matrix if one job fails.
      fail-fast: false

      matrix:

        # Rather than generate all permutations of various settings,
        # we want to explicitly list each of the variants we want to
        # test. We can use `name` to declare the names of our variants,
        # and then use `include` to define their settings.

        name: [
          linux-python2,
          linux-python2-debug,
          linux-python3,
          macos-python2,
        ]

        include:

          - name: linux-python2
            os: ubuntu-20.04
            buildType: RELEASE
            publish: true
<<<<<<< HEAD
            containerImage: ghcr.io/gafferhq/build/build:2.0.0
            dependenciesURL: https://github.com/GafferHQ/dependencies/releases/download/4.0.0/gafferDependencies-4.0.0-Python2-linux.tar.gz
=======
            containerImage: ghcr.io/gafferhq/build/build:1.2.0
            dependenciesURL: https://github.com/ImageEngine/cortex/releases/download/10.3.2.0/cortex-10.3.2.0-linux-python2.tar.gz
>>>>>>> 315c608c
            # GitHub container builds run as root. This causes failures for tests that
            # assert that filesystem permissions are respected, because root doesn't
            # respect permissions. So we run the final test suite as a dedicated
            # test user rather than as root.
            testRunner: su testUser -c
            sconsCacheMegabytes: 400

          - name: linux-python2-debug
            os: ubuntu-20.04
            buildType: DEBUG
            publish: false
<<<<<<< HEAD
            containerImage: ghcr.io/gafferhq/build/build:2.0.0
            dependenciesURL: https://github.com/GafferHQ/dependencies/releases/download/4.0.0/gafferDependencies-4.0.0-Python2-linux.tar.gz
=======
            containerImage: ghcr.io/gafferhq/build/build:1.2.0
            dependenciesURL: https://github.com/ImageEngine/cortex/releases/download/10.3.2.0/cortex-10.3.2.0-linux-python2.tar.gz
>>>>>>> 315c608c
            testRunner: su testUser -c
            # Debug builds are ludicrously big, so we must use a larger cache
            # limit. In practice this compresses down to 4-500Mb.
            sconsCacheMegabytes: 2500

          - name: linux-python3
            os: ubuntu-20.04
            buildType: RELEASE
            publish: true
<<<<<<< HEAD
            containerImage: ghcr.io/gafferhq/build/build:2.0.0
            dependenciesURL: https://github.com/GafferHQ/dependencies/releases/download/4.0.0/gafferDependencies-4.0.0-Python3-linux.tar.gz
=======
            containerImage: ghcr.io/gafferhq/build/build:1.2.0
            dependenciesURL: https://github.com/ImageEngine/cortex/releases/download/10.3.2.0/cortex-10.3.2.0-linux-python3.tar.gz
>>>>>>> 315c608c
            testRunner: su testUser -c
            sconsCacheMegabytes: 400

          - name: macos-python2
            os: macos-10.15
            buildType: RELEASE
            publish: true
            containerImage:
            dependenciesURL: https://github.com/ImageEngine/cortex/releases/download/10.3.2.0/cortex-10.3.2.0-macos-python2.tar.gz
            testRunner: bash -c
            sconsCacheMegabytes: 400

    runs-on: ${{ matrix.os }}

    container: ${{ matrix.containerImage }}

    env:
      DISPLAY: ":99.0"
      ARNOLD_LICENSE_ORDER: none # Don't waste time looking for a license that doesn't exist
      GAFFER_BUILD_DIR: "./build"
      GAFFER_CACHE_DIR: "./sconsCache"
      LD_PRELOAD: libSegFault.so

    steps:

    - uses: actions/checkout@v2

    - name: Install toolchain (MacOS)
      # Prefer `pip install` where possible because it is faster
      # than `brew install`.
      run: |
        sudo pip3 install scons==4.3.0
        sudo pip3 install sphinx==4.3.1 sphinx_rtd_theme==1.0.0 myst-parser==0.15.2 docutils==0.17.1
        # Force inkscape < 1.0 until SConstruct is updated
        brew install --cask xquartz &&
        brew install --cask ./config/brew/Casks/inkscape.rb
      if: runner.os == 'macOS'

    - name: Install toolchain (Linux)
      run: |
        Xvfb :99 -screen 0 1280x1024x24 &
        metacity&
        useradd -m testUser
      if: runner.os == 'Linux'

    - name: 'Install Python Modules'
      run: |
        python --version
        pip install PyJWT==1.7.1 PyGitHub==1.45

    - name: Set Custom Variables
      run: |
        .github/workflows/main/setBuildVars.py
        echo GAFFER_SPHINX=`which sphinx-build` >> $GITHUB_ENV
      env:
       GITHUB_ACCESS_TOKEN: ${{ secrets.GITHUB_TOKEN }}
       GAFFER_BUILD_VARIANT: ${{ matrix.name }}

    - name: Disable macOS PR Docs
      run: |
        echo GAFFER_SPHINX=doesNotExist >> $GITHUB_ENV
        echo GAFFER_VALIDATE_EXTRA_FLAGS=--skipDocs >> $GITHUB_ENV
      if: runner.os == 'macOS' && env.GAFFER_GITHUB_RELEASEID == ''

    - name: Install dependencies
      # The `$GITHUB_ENV` shenanigans creates an environment variable
      # containing the hash of the archive, for use in the cache key
      # below.
      run: |
        echo GAFFER_DEPENDENCIES_HASH=`python .github/workflows/main/installDependencies.py --archiveURL ${{ matrix.dependenciesURL }} --dependenciesDir ${{ env.GAFFER_BUILD_DIR }} --outputFormat "{archiveDigest}"` >> $GITHUB_ENV
        ./.github/workflows/main/installDelight.py
        echo DELIGHT=$GITHUB_WORKSPACE/3delight >> $GITHUB_ENV

    - name: Cache
      uses: actions/cache@v1
      with:
        path: ${{ env.GAFFER_CACHE_DIR }}
        key: ${{ runner.os }}-${{ matrix.containerImage }}-${{env.GAFFER_DEPENDENCIES_HASH}}-${{ matrix.buildType }}-${{ github.sha }}
        restore-keys: |
          ${{ runner.os }}-${{ matrix.containerImage }}-${{env.GAFFER_DEPENDENCIES_HASH}}-${{ matrix.buildType }}-

    - name: Build Gaffer
      run: |
       scons -j 2 build BUILD_TYPE=${{ matrix.buildType }} OPTIONS=.github/workflows/main/sconsOptions

    - name: Test
      # Tests should complete in well under an hour. If they don't it's most likely because
      # of a hang, in which case we'd like to know more quickly than the default 6hr timeout
      # allows.
      timeout-minutes: 60
      run: |
        echo "::add-matcher::./.github/workflows/main/problemMatchers/unittest.json"
        ${{ matrix.testRunner }} "${{ env.GAFFER_BUILD_DIR }}/bin/gaffer test"
        echo "::remove-matcher owner=unittest::"

    - name: Build and test Arnold extension
      run: |
        for arnoldVersion in 6.2.0.1 7.0.0.0
        do
          # Install Arnold
          ./.github/workflows/main/installArnold.py --version $arnoldVersion
          export ARNOLD_ROOT=$GITHUB_WORKSPACE/arnoldRoot/$arnoldVersion
          # Build Arnold extension
          scons -j 2 build BUILD_TYPE=${{ matrix.buildType }} OPTIONS=.github/workflows/main/sconsOptions
          # Test Arnold extension
          echo "::add-matcher::./.github/workflows/main/problemMatchers/unittest.json"
          ${{ matrix.testRunner }} "${{ env.GAFFER_BUILD_DIR }}/bin/gaffer test IECoreArnoldTest GafferArnoldTest GafferArnoldUITest"
          echo "::remove-matcher owner=unittest::"
          # Publish ARNOLD_ROOT to the environment for subsequent steps,
          # so we can build the docs for GafferArnold.
          echo ARNOLD_ROOT=$ARNOLD_ROOT >> $GITHUB_ENV
        done

    - name: Build Docs and Package
      # We currently experience sporadic hangs in the docs builds (mac), this
      # aborts them in a more timely fashion than the default 6hr timeout.
      timeout-minutes: 20
      run: |
        # Treats warnings-as-errors so we know about broken links
        echo "::add-matcher::./.github/workflows/main/problemMatchers/sphinx.json"
        scons -j 2 package BUILD_TYPE=${{ matrix.buildType }} OPTIONS=.github/workflows/main/sconsOptions
        echo "::remove-matcher owner=sphinx::"
      if: matrix.publish

    - name: Validate
      run: |
        echo "::add-matcher::./.github/workflows/main/problemMatchers/validateRelease.json"
        ./config/validateRelease.py --archive ${{ env.GAFFER_BUILD_NAME }}.tar.gz ${{ env.GAFFER_VALIDATE_EXTRA_FLAGS }}
        echo "::remove-matcher owner=validateRelease::"
      if: matrix.publish

    - uses: actions/upload-artifact@v2
      with:
        name: ${{ env.GAFFER_BUILD_NAME }}
        path: ${{ env.GAFFER_BUILD_NAME }}.tar.gz
      if: matrix.publish

    - name: Publish Release
      run: |
        ./config/publishRelease.py --archive ${{ env.GAFFER_BUILD_NAME }}.tar.gz --repo ${{ github.repository }} --releaseId ${{ env.GAFFER_GITHUB_RELEASEID }}
      if: matrix.publish && env.GAFFER_GITHUB_RELEASEID != ''
      env:
        GITHUB_ACCESS_TOKEN: ${{ secrets.GITHUB_TOKEN }}

    - name: Limit cache size
      # GitHub has a limit of 5G for all caches in a repository. Because we write new
      # files into `./sconsCache` with every build, we must trim its size to avoid
      # unbounded growth. In practice, the archives that get uploaded are much smaller
      # than the limit we apply here, because they're compressed.
      run: ./.github/workflows/main/limitDirectorySize.py --directory ./sconsCache --megabytes ${{ matrix.sconsCacheMegabytes }} --verbose<|MERGE_RESOLUTION|>--- conflicted
+++ resolved
@@ -48,13 +48,8 @@
             os: ubuntu-20.04
             buildType: RELEASE
             publish: true
-<<<<<<< HEAD
             containerImage: ghcr.io/gafferhq/build/build:2.0.0
-            dependenciesURL: https://github.com/GafferHQ/dependencies/releases/download/4.0.0/gafferDependencies-4.0.0-Python2-linux.tar.gz
-=======
-            containerImage: ghcr.io/gafferhq/build/build:1.2.0
             dependenciesURL: https://github.com/ImageEngine/cortex/releases/download/10.3.2.0/cortex-10.3.2.0-linux-python2.tar.gz
->>>>>>> 315c608c
             # GitHub container builds run as root. This causes failures for tests that
             # assert that filesystem permissions are respected, because root doesn't
             # respect permissions. So we run the final test suite as a dedicated
@@ -66,13 +61,8 @@
             os: ubuntu-20.04
             buildType: DEBUG
             publish: false
-<<<<<<< HEAD
             containerImage: ghcr.io/gafferhq/build/build:2.0.0
-            dependenciesURL: https://github.com/GafferHQ/dependencies/releases/download/4.0.0/gafferDependencies-4.0.0-Python2-linux.tar.gz
-=======
-            containerImage: ghcr.io/gafferhq/build/build:1.2.0
             dependenciesURL: https://github.com/ImageEngine/cortex/releases/download/10.3.2.0/cortex-10.3.2.0-linux-python2.tar.gz
->>>>>>> 315c608c
             testRunner: su testUser -c
             # Debug builds are ludicrously big, so we must use a larger cache
             # limit. In practice this compresses down to 4-500Mb.
@@ -82,13 +72,8 @@
             os: ubuntu-20.04
             buildType: RELEASE
             publish: true
-<<<<<<< HEAD
             containerImage: ghcr.io/gafferhq/build/build:2.0.0
-            dependenciesURL: https://github.com/GafferHQ/dependencies/releases/download/4.0.0/gafferDependencies-4.0.0-Python3-linux.tar.gz
-=======
-            containerImage: ghcr.io/gafferhq/build/build:1.2.0
             dependenciesURL: https://github.com/ImageEngine/cortex/releases/download/10.3.2.0/cortex-10.3.2.0-linux-python3.tar.gz
->>>>>>> 315c608c
             testRunner: su testUser -c
             sconsCacheMegabytes: 400
 
